--- conflicted
+++ resolved
@@ -113,11 +113,8 @@
     ASSERT_EQ (Smtp ().protocol (), IPPROTO_TCP);
     ASSERT_EQ (Smtps ().protocol (), IPPROTO_TCP);
     ASSERT_EQ (Netlink ().protocol (), NETLINK_ROUTE);
-<<<<<<< HEAD
-=======
     ASSERT_EQ (Netlink::rt ().protocol (), NETLINK_ROUTE);
     ASSERT_EQ (Netlink::nf ().protocol (), NETLINK_NETFILTER);
->>>>>>> 07dff2dd
 }
 
 /**
