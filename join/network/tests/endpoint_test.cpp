/**
 * MIT License
 *
 * Copyright (c) 2021 Mathieu Rabine
 *
 * Permission is hereby granted, free of charge, to any person obtaining a copy
 * of this software and associated documentation files (the "Software"), to deal
 * in the Software without restriction, including without limitation the rights
 * to use, copy, modify, merge, publish, distribute, sublicense, and/or sell
 * copies of the Software, and to permit persons to whom the Software is
 * furnished to do so, subject to the following conditions:
 *
 * The above copyright notice and this permission notice shall be included in all
 * copies or substantial portions of the Software.
 *
 * THE SOFTWARE IS PROVIDED "AS IS", WITHOUT WARRANTY OF ANY KIND, EXPRESS OR
 * IMPLIED, INCLUDING BUT NOT LIMITED TO THE WARRANTIES OF MERCHANTABILITY,
 * FITNESS FOR A PARTICULAR PURPOSE AND NONINFRINGEMENT. IN NO EVENT SHALL THE
 * AUTHORS OR COPYRIGHT HOLDERS BE LIABLE FOR ANY CLAIM, DAMAGES OR OTHER
 * LIABILITY, WHETHER IN AN ACTION OF CONTRACT, TORT OR OTHERWISE, ARISING FROM,
 * OUT OF OR IN CONNECTION WITH THE SOFTWARE OR THE USE OR OTHER DEALINGS IN THE
 * SOFTWARE.
 */

// libjoin.
#include <join/protocol.hpp>

// Libraries.
#include <gtest/gtest.h>

using join::UnixDgram;
using join::UnixStream;
using join::Raw;
using join::Udp;
using join::Icmp;
using join::Tcp;
using join::Tls;
using join::Netlink;

/**
 * @brief test the addr method.
 */
TEST (Endpoint, addr)
{
    UnixDgram::Endpoint unixDgramEndpoint;
    ASSERT_NE (unixDgramEndpoint.addr (), nullptr);

    UnixStream::Endpoint unixStreamEndpoint;
    ASSERT_NE (unixStreamEndpoint.addr (), nullptr);

    Raw::Endpoint rawEndpoint;
    ASSERT_NE (rawEndpoint.addr (), nullptr);

    Udp::Endpoint udpEndpoint;
    ASSERT_NE (udpEndpoint.addr (), nullptr);

    Icmp::Endpoint icmpEndpoint;
    ASSERT_NE (icmpEndpoint.addr (), nullptr);

    Tcp::Endpoint tcpEndpoint;
    ASSERT_NE (tcpEndpoint.addr (), nullptr);

    Tls::Endpoint tlsEndpoint;
    ASSERT_NE (tlsEndpoint.addr (), nullptr);

    Netlink::Endpoint netlinkEndpoint;
    ASSERT_NE (netlinkEndpoint.addr (), nullptr);
}

/**
 * @brief test the length method.
 */
TEST (Endpoint, length)
{
    UnixDgram::Endpoint unixDgramEndpoint;
    ASSERT_EQ (unixDgramEndpoint.length (), sizeof (struct sockaddr_un));

    UnixStream::Endpoint unixStreamEndpoint;
    ASSERT_EQ (unixStreamEndpoint.length (), sizeof (struct sockaddr_un));

    Raw::Endpoint rawEndpoint;
    ASSERT_EQ (rawEndpoint.length (), sizeof (struct sockaddr_ll));

    Udp::Endpoint udpEndpoint4 (Udp::v4 ());
    ASSERT_EQ (udpEndpoint4.length (), sizeof (struct sockaddr_in));

    Udp::Endpoint udpEndpoint6 (Udp::v6 ());
    ASSERT_EQ (udpEndpoint6.length (), sizeof (struct sockaddr_in6));

    Icmp::Endpoint icmpEndpoint4 (Icmp::v4 ());
    ASSERT_EQ (icmpEndpoint4.length (), sizeof (struct sockaddr_in));

    Icmp::Endpoint icmpEndpoint6 (Icmp::v6 ());
    ASSERT_EQ (icmpEndpoint6.length (), sizeof (struct sockaddr_in6));

    Tcp::Endpoint tcpEndpoint4 (Tcp::v4 ());
    ASSERT_EQ (tcpEndpoint4.length (), sizeof (struct sockaddr_in));

    Tcp::Endpoint tcpEndpoint6 (Tcp::v6 ());
    ASSERT_EQ (tcpEndpoint6.length (), sizeof (struct sockaddr_in6));

    Tls::Endpoint tlsEndpoint4 (Tls::v4 ());
    ASSERT_EQ (tlsEndpoint4.length (), sizeof (struct sockaddr_in));

    Tls::Endpoint tlsEndpoint6 (Tls::v6 ());
    ASSERT_EQ (tlsEndpoint6.length (), sizeof (struct sockaddr_in6));

    Netlink::Endpoint netlinkEndpoint;
    ASSERT_EQ (netlinkEndpoint.length (), sizeof (struct sockaddr_nl));
}

/**
 * @brief test the device method.
 */
TEST (Endpoint, device)
{
    UnixDgram::Endpoint unixDgramEndpoint;
    ASSERT_EQ (unixDgramEndpoint.device (), "");
    unixDgramEndpoint.device ("/path/to/file");
    ASSERT_EQ (unixDgramEndpoint.device (), "/path/to/file");

    UnixStream::Endpoint unixStreamEndpoint;
    ASSERT_EQ (unixStreamEndpoint.device (), "");
    unixStreamEndpoint.device ("/path/to/other");
    ASSERT_EQ (unixStreamEndpoint.device (), "/path/to/other");

    Raw::Endpoint rawEndpoint;
    ASSERT_EQ (rawEndpoint.device (), "");
    rawEndpoint.device ("lo");
    ASSERT_EQ (rawEndpoint.device (), "lo");

    Udp::Endpoint udpEndpoint (Udp::v6 ());
    ASSERT_EQ (udpEndpoint.device (), "");
    udpEndpoint.device ("lo");
    ASSERT_EQ (udpEndpoint.device (), "lo");

    Icmp::Endpoint icmpEndpoint (Icmp::v6 ());
    ASSERT_EQ (icmpEndpoint.device (), "");
    icmpEndpoint.device ("lo");
    ASSERT_EQ (icmpEndpoint.device (), "lo");

    Tcp::Endpoint tcpEndpoint (Tcp::v6 ());
    ASSERT_EQ (tcpEndpoint.device (), "");
    tcpEndpoint.device ("lo");
    ASSERT_EQ (tcpEndpoint.device (), "lo");

    Tls::Endpoint tlsEndpoint (Tls::v6 ());
    ASSERT_EQ (tlsEndpoint.device (), "");
    tlsEndpoint.device ("lo");
    ASSERT_EQ (tlsEndpoint.device (), "lo");

    Netlink::Endpoint netlinkEndpoint;
    ASSERT_EQ (netlinkEndpoint.device (), "");
<<<<<<< HEAD
    netlinkEndpoint.device ("lo");
    ASSERT_EQ (netlinkEndpoint.device (), "lo");
=======
>>>>>>> 07dff2dd
}

/**
 * @brief hostname method.
 */
TEST (Endpoint, hostname)
{
    Udp::Endpoint udpEndpoint ("example.com");
    ASSERT_EQ (udpEndpoint.hostname (), "example.com");
    udpEndpoint.hostname ("joinframework.net");
    ASSERT_EQ (udpEndpoint.hostname (), "joinframework.net");

    Icmp::Endpoint icmpEndpoint ("example.com");
    ASSERT_EQ (icmpEndpoint.hostname (), "example.com");
    icmpEndpoint.hostname ("joinframework.net");
    ASSERT_EQ (icmpEndpoint.hostname (), "joinframework.net");

    Tcp::Endpoint tcpEndpoint ("example.com");
    ASSERT_EQ (tcpEndpoint.hostname (), "example.com");
    tcpEndpoint.hostname ("joinframework.net");
    ASSERT_EQ (tcpEndpoint.hostname (), "joinframework.net");

    Tls::Endpoint tlsEndpoint ("example.com");
    ASSERT_EQ (tlsEndpoint.hostname (), "example.com");
    tlsEndpoint.hostname ("joinframework.net");
    ASSERT_EQ (tlsEndpoint.hostname (), "joinframework.net");
}

/**
 * @brief ip method.
 */
TEST (Endpoint, ip)
{
    Udp::Endpoint udpEndpoint;

    udpEndpoint.ip ("::");
    ASSERT_EQ (udpEndpoint.ip (), "::");
    udpEndpoint.ip ("127.0.0.1");
    ASSERT_EQ (udpEndpoint.ip (), "127.0.0.1");

    Icmp::Endpoint icmpEndpoint;

    icmpEndpoint.ip ("::");
    ASSERT_EQ (icmpEndpoint.ip (), "::");
    icmpEndpoint.ip ("127.0.0.1");
    ASSERT_EQ (icmpEndpoint.ip (), "127.0.0.1");

    Tcp::Endpoint tcpEndpoint;

    tcpEndpoint.ip ("::");
    ASSERT_EQ (tcpEndpoint.ip (), "::");
    tcpEndpoint.ip ("127.0.0.1");
    ASSERT_EQ (tcpEndpoint.ip (), "127.0.0.1");

    Tls::Endpoint tlsEndpoint;

    tlsEndpoint.ip ("::");
    ASSERT_EQ (tlsEndpoint.ip (), "::");
    tlsEndpoint.ip ("127.0.0.1");
    ASSERT_EQ (tlsEndpoint.ip (), "127.0.0.1");
}

/**
 * @brief port method.
 */
TEST (Endpoint, port)
{
    Udp::Endpoint udpEndpoint4 (Udp::v4 ());
    udpEndpoint4.port (80);
    ASSERT_EQ (udpEndpoint4.port (), 80);

    Udp::Endpoint udpEndpoint6 (Udp::v6 ());
    udpEndpoint6.port (443);
    ASSERT_EQ (udpEndpoint6.port (), 443);

    Tcp::Endpoint tcpEndpoint4 (Tcp::v4 ());
    tcpEndpoint4.port (80);
    ASSERT_EQ (tcpEndpoint4.port (), 80);

    Tcp::Endpoint tcpEndpoint6 (Tcp::v6 ());
    tcpEndpoint6.port (443);
    ASSERT_EQ (tcpEndpoint6.port (), 443);

    Tls::Endpoint tlsEndpoint4 (Tls::v4 ());
    tlsEndpoint4.port (80);
    ASSERT_EQ (tlsEndpoint4.port (), 80);

    Tls::Endpoint tlsEndpoint6 (Tls::v6 ());
    tlsEndpoint6.port (443);
    ASSERT_EQ (tlsEndpoint6.port (), 443);
}

/**
 * @brief protocol method.
 */
TEST (Endpoint, protocol)
{
    ASSERT_EQ (Udp::Endpoint ().protocol (), Udp::v4 ());
    ASSERT_EQ (Udp::Endpoint (Udp::v4 ()).protocol (), Udp::v4 ());
    ASSERT_NE (Udp::Endpoint (Udp::v4 ()).protocol (), Udp::v6 ());
    ASSERT_EQ (Udp::Endpoint (Udp::v6 ()).protocol (), Udp::v6 ());
    ASSERT_EQ (Udp::Endpoint ("127.0.0.1").protocol (), Udp::v4 ());
    ASSERT_NE (Udp::Endpoint ("127.0.0.1").protocol (), Udp::v6 ());
    ASSERT_NE (Udp::Endpoint ("::").protocol (), Udp::v4 ());
    ASSERT_EQ (Udp::Endpoint ("::").protocol (), Udp::v6 ());

    ASSERT_EQ (Icmp::Endpoint ().protocol (), Icmp::v4 ());
    ASSERT_EQ (Icmp::Endpoint (Icmp::v4 ()).protocol (), Icmp::v4 ());
    ASSERT_NE (Icmp::Endpoint (Icmp::v4 ()).protocol (), Icmp::v6 ());
    ASSERT_EQ (Icmp::Endpoint (Icmp::v6 ()).protocol (), Icmp::v6 ());
    ASSERT_EQ (Icmp::Endpoint ("127.0.0.1").protocol (), Icmp::v4 ());
    ASSERT_NE (Icmp::Endpoint ("127.0.0.1").protocol (), Icmp::v6 ());
    ASSERT_NE (Icmp::Endpoint ("::").protocol (), Icmp::v4 ());
    ASSERT_EQ (Icmp::Endpoint ("::").protocol (), Icmp::v6 ());

    ASSERT_EQ (Tcp::Endpoint ().protocol (), Tcp::v4 ());
    ASSERT_EQ (Tcp::Endpoint (Tcp::v4 ()).protocol (), Tcp::v4 ());
    ASSERT_NE (Tcp::Endpoint (Tcp::v4 ()).protocol (), Tcp::v6 ());
    ASSERT_EQ (Tcp::Endpoint (Tcp::v6 ()).protocol (), Tcp::v6 ());
    ASSERT_EQ (Tcp::Endpoint ("127.0.0.1").protocol (), Tcp::v4 ());
    ASSERT_NE (Tcp::Endpoint ("127.0.0.1").protocol (), Tcp::v6 ());
    ASSERT_NE (Tcp::Endpoint ("::").protocol (), Tcp::v4 ());
    ASSERT_EQ (Tcp::Endpoint ("::").protocol (), Tcp::v6 ());

    ASSERT_EQ (Tls::Endpoint ().protocol (), Tls::v4 ());
    ASSERT_EQ (Tls::Endpoint (Tls::v4 ()).protocol (), Tls::v4 ());
    ASSERT_NE (Tls::Endpoint (Tls::v4 ()).protocol (), Tls::v6 ());
    ASSERT_EQ (Tls::Endpoint (Tls::v6 ()).protocol (), Tls::v6 ());
    ASSERT_EQ (Tls::Endpoint ("127.0.0.1").protocol (), Tls::v4 ());
    ASSERT_NE (Tls::Endpoint ("127.0.0.1").protocol (), Tls::v6 ());
    ASSERT_NE (Tls::Endpoint ("::").protocol (), Tls::v4 ());
    ASSERT_EQ (Tls::Endpoint ("::").protocol (), Tls::v6 ());

    ASSERT_EQ (Netlink::Endpoint ().protocol (), Netlink::rt ());
    ASSERT_EQ (Netlink::Endpoint (Netlink::rt (), RTMGRP_LINK).protocol (), Netlink::rt ());
    ASSERT_NE (Netlink::Endpoint (Netlink::rt (), RTMGRP_LINK).protocol (), Netlink::nf ());
    ASSERT_EQ (Netlink::Endpoint (Netlink::nf (), NFNLGRP_NONE).protocol (), Netlink::nf ());
    ASSERT_EQ (Netlink::Endpoint (RTMGRP_LINK).protocol (), Netlink::rt ());
    ASSERT_NE (Netlink::Endpoint (RTMGRP_LINK).protocol (), Netlink::nf ());
}

/**
 * @brief equal method.
 */
TEST (Endpoint, equal)
{
    ASSERT_EQ (UnixDgram::Endpoint ("/path/to/file"), UnixDgram::Endpoint ("/path/to/file"));
    ASSERT_NE (UnixDgram::Endpoint ("/path/to/file"), UnixDgram::Endpoint ("/path/to/other"));
    ASSERT_EQ (UnixDgram::Endpoint ("/path/to/other"), UnixDgram::Endpoint ("/path/to/other"));
    ASSERT_NE (UnixDgram::Endpoint ("/path/to/other"), UnixDgram::Endpoint ("/path/to/file"));

    ASSERT_EQ (UnixStream::Endpoint ("/path/to/file"), UnixStream::Endpoint ("/path/to/file"));
    ASSERT_NE (UnixStream::Endpoint ("/path/to/file"), UnixStream::Endpoint ("/path/to/other"));
    ASSERT_EQ (UnixStream::Endpoint ("/path/to/other"), UnixStream::Endpoint ("/path/to/other"));
    ASSERT_NE (UnixStream::Endpoint ("/path/to/other"), UnixStream::Endpoint ("/path/to/file"));

    ASSERT_EQ (Udp::Endpoint ("127.0.0.1", 80), Udp::Endpoint ("127.0.0.1", 80));
    ASSERT_NE (Udp::Endpoint ("127.0.0.1", 80), Udp::Endpoint ("fe80::57f3:baa4:fc3a:890a", 443));
    ASSERT_EQ (Udp::Endpoint ("fe80::57f3:baa4:fc3a:890a", 443), Udp::Endpoint ("fe80::57f3:baa4:fc3a:890a", 443));
    ASSERT_NE (Udp::Endpoint ("fe80::57f3:baa4:fc3a:890a", 443), Udp::Endpoint ("127.0.0.1", 80));

    ASSERT_EQ (Icmp::Endpoint ("127.0.0.1"), Icmp::Endpoint ("127.0.0.1"));
    ASSERT_NE (Icmp::Endpoint ("127.0.0.1"), Icmp::Endpoint ("fe80::57f3:baa4:fc3a:890a"));
    ASSERT_EQ (Icmp::Endpoint ("fe80::57f3:baa4:fc3a:890a"), Icmp::Endpoint ("fe80::57f3:baa4:fc3a:890a"));
    ASSERT_NE (Icmp::Endpoint ("fe80::57f3:baa4:fc3a:890a"), Icmp::Endpoint ("127.0.0.1"));

    ASSERT_EQ (Tcp::Endpoint ("127.0.0.1", 80), Tcp::Endpoint ("127.0.0.1", 80));
    ASSERT_NE (Tcp::Endpoint ("127.0.0.1", 80), Tcp::Endpoint ("fe80::57f3:baa4:fc3a:890a", 443));
    ASSERT_EQ (Tcp::Endpoint ("fe80::57f3:baa4:fc3a:890a", 443), Tcp::Endpoint ("fe80::57f3:baa4:fc3a:890a", 443));
    ASSERT_NE (Tcp::Endpoint ("fe80::57f3:baa4:fc3a:890a", 443), Tcp::Endpoint ("127.0.0.1", 80));

    ASSERT_EQ (Tls::Endpoint ("127.0.0.1", 80), Tls::Endpoint ("127.0.0.1", 80));
    ASSERT_NE (Tls::Endpoint ("127.0.0.1", 80), Tls::Endpoint ("fe80::57f3:baa4:fc3a:890a", 443));
    ASSERT_EQ (Tls::Endpoint ("fe80::57f3:baa4:fc3a:890a", 443), Tls::Endpoint ("fe80::57f3:baa4:fc3a:890a", 443));
    ASSERT_NE (Tls::Endpoint ("fe80::57f3:baa4:fc3a:890a", 443), Tls::Endpoint ("127.0.0.1", 80));

    ASSERT_EQ (Netlink::Endpoint (RTMGRP_LINK), Netlink::Endpoint (RTMGRP_LINK));
    ASSERT_NE (Netlink::Endpoint (RTMGRP_LINK), Netlink::Endpoint (RTMGRP_IPV4_IFADDR));
    ASSERT_EQ (Netlink::Endpoint (RTMGRP_IPV4_IFADDR), Netlink::Endpoint (RTMGRP_IPV4_IFADDR));
    ASSERT_NE (Netlink::Endpoint (RTMGRP_IPV4_IFADDR), Netlink::Endpoint (RTMGRP_LINK));
}

/**
 * @brief thest the serialize method.
 */
TEST (Endpoint, serialize)
{
    std::stringstream stream;
    UnixDgram::Endpoint unixDgramEndpoint ("lo");
    ASSERT_NO_THROW (stream << unixDgramEndpoint);
    ASSERT_EQ (stream.str (), "lo");

    stream.str ("");
    UnixStream::Endpoint unixStreamEndpoint ("lo");
    ASSERT_NO_THROW (stream << unixStreamEndpoint);
    ASSERT_EQ (stream.str (), "lo");

    stream.str ("");
    Raw::Endpoint rawEndpoint ("lo");
    ASSERT_NO_THROW (stream << rawEndpoint);
    ASSERT_EQ (stream.str (), "lo");

    stream.str ("");
    Udp::Endpoint udpEndpoint ("127.0.0.1", 80);
    ASSERT_NO_THROW (stream << udpEndpoint);
    ASSERT_EQ (stream.str (), "127.0.0.1:80");

    stream.str ("");
    udpEndpoint.ip ("::");
    ASSERT_NO_THROW (stream << udpEndpoint);
    ASSERT_EQ (stream.str (), "[::]:80");

    stream.str ("");
    Icmp::Endpoint icmpEndpoint ("127.0.0.1");
    ASSERT_NO_THROW (stream << icmpEndpoint);
    ASSERT_EQ (stream.str (), "127.0.0.1");

    stream.str ("");
    icmpEndpoint.ip ("::");
    ASSERT_NO_THROW (stream << icmpEndpoint);
    ASSERT_EQ (stream.str (), "[::]");

    stream.str ("");
    Tcp::Endpoint tcpEndpoint ("127.0.0.1", 80);
    ASSERT_NO_THROW (stream << tcpEndpoint);
    ASSERT_EQ (stream.str (), "127.0.0.1:80");

    stream.str ("");
    tcpEndpoint.ip ("::");
    ASSERT_NO_THROW (stream << tcpEndpoint);
    ASSERT_EQ (stream.str (), "[::]:80");

    stream.str ("");
    Tls::Endpoint tlsEndpoint ("127.0.0.1", 80);
    ASSERT_NO_THROW (stream << tlsEndpoint);
    ASSERT_EQ (stream.str (), "127.0.0.1:80");

    stream.str ("");
    tlsEndpoint.ip ("::");
    ASSERT_NO_THROW (stream << tlsEndpoint);
    ASSERT_EQ (stream.str (), "[::]:80");

    stream.str ("");
<<<<<<< HEAD
    Netlink::Endpoint netlinkEndpoint ("lo");
    ASSERT_NO_THROW (stream << netlinkEndpoint);
    ASSERT_EQ (stream.str (), "lo");
=======
    Netlink::Endpoint netlinkEndpoint (RTMGRP_LINK);
    ASSERT_NO_THROW (stream << netlinkEndpoint);
    std::stringstream ss;
    ss << "pid=" << getpid () << ",groups=" << uint32_t (RTMGRP_LINK);
    ASSERT_EQ (stream.str (), ss.str ());
>>>>>>> 07dff2dd
}

/**
 * @brief main function.
 */
int main (int argc, char **argv)
{
    testing::InitGoogleTest (&argc, argv);
    return RUN_ALL_TESTS ();
}<|MERGE_RESOLUTION|>--- conflicted
+++ resolved
@@ -151,11 +151,6 @@
 
     Netlink::Endpoint netlinkEndpoint;
     ASSERT_EQ (netlinkEndpoint.device (), "");
-<<<<<<< HEAD
-    netlinkEndpoint.device ("lo");
-    ASSERT_EQ (netlinkEndpoint.device (), "lo");
-=======
->>>>>>> 07dff2dd
 }
 
 /**
@@ -399,17 +394,11 @@
     ASSERT_EQ (stream.str (), "[::]:80");
 
     stream.str ("");
-<<<<<<< HEAD
-    Netlink::Endpoint netlinkEndpoint ("lo");
-    ASSERT_NO_THROW (stream << netlinkEndpoint);
-    ASSERT_EQ (stream.str (), "lo");
-=======
     Netlink::Endpoint netlinkEndpoint (RTMGRP_LINK);
     ASSERT_NO_THROW (stream << netlinkEndpoint);
     std::stringstream ss;
     ss << "pid=" << getpid () << ",groups=" << uint32_t (RTMGRP_LINK);
     ASSERT_EQ (stream.str (), ss.str ());
->>>>>>> 07dff2dd
 }
 
 /**
