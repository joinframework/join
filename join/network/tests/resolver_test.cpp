--- conflicted
+++ resolved
@@ -44,12 +44,9 @@
 
     servers = Icmp::Resolver::nameServers ();
     EXPECT_GT (servers.size (), 0);
-<<<<<<< HEAD
-=======
 
     servers = Tcp::Resolver::nameServers ();
     EXPECT_GT (servers.size (), 0);
->>>>>>> a933902b
 }
 
 /**
@@ -148,8 +145,6 @@
 
     address = Icmp::Resolver::resolveHost ("ip6-localhost", AF_INET);
     EXPECT_TRUE (address.isWildcard ());
-<<<<<<< HEAD
-=======
 
     address = Tcp::Resolver::resolveHost ("localhost");
     EXPECT_TRUE (address.isLoopBack ());
@@ -167,7 +162,6 @@
 
     address = Tcp::Resolver::resolveHost ("ip6-localhost", AF_INET);
     EXPECT_TRUE (address.isWildcard ());
->>>>>>> a933902b
 }
 
 /**
@@ -180,12 +174,9 @@
 
     addressList = Icmp::Resolver::resolveAllHost ("localhost");
     EXPECT_GT (addressList.size (), 0);
-<<<<<<< HEAD
-=======
 
     addressList = Tcp::Resolver::resolveAllHost ("localhost");
     EXPECT_GT (addressList.size (), 0);
->>>>>>> a933902b
 }
 
 /**
@@ -204,15 +195,12 @@
 
     name = Icmp::Resolver::resolveAddress ("127.0.0.1");
     EXPECT_EQ (name, "localhost");
-<<<<<<< HEAD
-=======
 
     name = Tcp::Resolver::resolveAddress ("::1");
     EXPECT_EQ (name, "ip6-localhost");
 
     name = Tcp::Resolver::resolveAddress ("127.0.0.1");
     EXPECT_EQ (name, "localhost");
->>>>>>> a933902b
 }
 
 /**
@@ -229,14 +217,11 @@
     EXPECT_EQ (Icmp::Resolver::resolveService ("smtp"), 25);
     EXPECT_EQ (Icmp::Resolver::resolveService ("http"), 80);
     EXPECT_EQ (Icmp::Resolver::resolveService ("https"), 443);
-<<<<<<< HEAD
-=======
 
     EXPECT_EQ (Tcp::Resolver::resolveService ("ssh"), 22);
     EXPECT_EQ (Tcp::Resolver::resolveService ("smtp"), 25);
     EXPECT_EQ (Tcp::Resolver::resolveService ("http"), 80);
     EXPECT_EQ (Tcp::Resolver::resolveService ("https"), 443);
->>>>>>> a933902b
 }
 
 /**
