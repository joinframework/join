/**
 * MIT License
 *
 * Copyright (c) 2023 Mathieu Rabine
 *
 * Permission is hereby granted, free of charge, to any person obtaining a copy
 * of this software and associated documentation files (the "Software"), to deal
 * in the Software without restriction, including without limitation the rights
 * to use, copy, modify, merge, publish, distribute, sublicense, and/or sell
 * copies of the Software, and to permit persons to whom the Software is
 * furnished to do so, subject to the following conditions:
 *
 * The above copyright notice and this permission notice shall be included in all
 * copies or substantial portions of the Software.
 *
 * THE SOFTWARE IS PROVIDED "AS IS", WITHOUT WARRANTY OF ANY KIND, EXPRESS OR
 * IMPLIED, INCLUDING BUT NOT LIMITED TO THE WARRANTIES OF MERCHANTABILITY,
 * FITNESS FOR A PARTICULAR PURPOSE AND NONINFRINGEMENT. IN NO EVENT SHALL THE
 * AUTHORS OR COPYRIGHT HOLDERS BE LIABLE FOR ANY CLAIM, DAMAGES OR OTHER
 * LIABILITY, WHETHER IN AN ACTION OF CONTRACT, TORT OR OTHERWISE, ARISING FROM,
 * OUT OF OR IN CONNECTION WITH THE SOFTWARE OR THE USE OR OTHER DEALINGS IN THE
 * SOFTWARE.
 */

// libjoin.
#include <join/chunkstream.hpp>
#include <join/utils.hpp>

// C++.
#include <sstream>

using join::Chunkstreambuf;
using join::Chunkstream;

// =========================================================================
//   CLASS     : Chunkstreambuf
//   METHOD    : Chunkstreambuf
// =========================================================================
<<<<<<< HEAD
Chunkstreambuf::Chunkstreambuf (std::streambuf& streambuf, std::streamsize chunksize)
: Streambuf (streambuf, 2 * chunksize),
  _chunksize (chunksize)
=======
Chunkstreambuf::Chunkstreambuf (std::streambuf* streambuf, std::streamsize chunksize, bool own)
: StreambufDecorator (streambuf, own),
  _chunksize (chunksize),
  _buf (std::make_unique <char []> (2 * _chunksize))
>>>>>>> 38eb43b0
{
}

// =========================================================================
//   CLASS     : Chunkstreambuf
//   METHOD    : Chunkstreambuf
// =========================================================================
Chunkstreambuf::Chunkstreambuf (Chunkstreambuf&& other)
<<<<<<< HEAD
: Streambuf (std::move (other)),
  _chunksize (other._chunksize)
=======
: StreambufDecorator (std::move (other)),
  _chunksize (other._chunksize),
  _buf (std::move (other._buf))
>>>>>>> 38eb43b0
{
}

// =========================================================================
//   CLASS     : Chunkstreambuf
//   METHOD    : operator=
// =========================================================================
Chunkstreambuf& Chunkstreambuf::operator= (Chunkstreambuf&& other)
{
    Streambuf::operator= (std::move (other));
    _chunksize = other._chunksize;
    _buf = std::move (other._buf);
    return *this;
}

// =========================================================================
//   CLASS     : Chunkstreambuf
//   METHOD    : ~Chunkstreambuf
// =========================================================================
Chunkstreambuf::~Chunkstreambuf ()
{
<<<<<<< HEAD
    if (_streambuf != nullptr)
=======
    if (_innerbuf != nullptr)
>>>>>>> 38eb43b0
    {
        overflow ();
    }
}

// =========================================================================
//   CLASS     : Chunkstreambuf
//   METHOD    : underflow
// =========================================================================
Chunkstreambuf::int_type Chunkstreambuf::underflow ()
{
    if (eback () == nullptr)
    {
        setg (_buf.get (), _buf.get (), _buf.get ());
    }

    if (this->gptr () == this->egptr ())
    {
        std::string line;

<<<<<<< HEAD
        if (!join::getline (*_streambuf, line))
=======
        if (!join::getline (*_innerbuf, line))
>>>>>>> 38eb43b0
        {
            return traits_type::eof ();
        }

        auto pos = line.find (";");
        if (pos != std::string::npos)
        {
            line.resize (pos);
        }

        std::stringstream ss;
        ss << std::hex << line;

        std::streamsize chunksize = 0;
        if (!(ss >> chunksize))
        {
            join::lastError = make_error_code (Errc::InvalidParam);
            return traits_type::eof ();
        }

        if (chunksize > _chunksize)
        {
            join::lastError = make_error_code (Errc::MessageTooLong);
            return traits_type::eof ();
        }

<<<<<<< HEAD
        std::streamsize sz = _streambuf->sgetn (eback (), chunksize);
=======
        std::streamsize sz = _innerbuf->sgetn (eback (), chunksize);
>>>>>>> 38eb43b0
        if (sz != chunksize)
        {
            return traits_type::eof ();
        }

<<<<<<< HEAD
        if (!join::getline (*_streambuf, line))
=======
        if (!join::getline (*_innerbuf, line))
>>>>>>> 38eb43b0
        {
            return traits_type::eof ();
        }

        if (!line.empty ())
        {
            join::lastError = make_error_code (Errc::InvalidParam);
            return traits_type::eof ();
        }

        if (!chunksize)
        {
            return traits_type::eof ();
        }

        setg (eback (), eback (), eback () + chunksize);
    }

    return traits_type::to_int_type (*gptr ());
}

// =========================================================================
//   CLASS     : Chunkstreambuf
//   METHOD    : overflow
// =========================================================================
Chunkstreambuf::int_type Chunkstreambuf::overflow (int_type c)
{
    if (pbase () == nullptr)
    {
        setp (_buf.get () + _chunksize, _buf.get () + (2 * _chunksize));
    }

    if ((pptr () == epptr ()) || (c == traits_type::eof ()))
    {
        std::streamsize pending = pptr () - pbase ();
        if (pending)
        {
            std::stringstream oss;
            oss << std::hex << pending << std::dec << "\r\n";
            oss.write (pbase (), pending);
            oss << "\r\n";

<<<<<<< HEAD
            std::streamsize sz = _streambuf->sputn (oss.str ().c_str (), oss.str ().size ());
=======
            std::streamsize sz = _innerbuf->sputn (oss.str ().c_str (), oss.str ().size ());
>>>>>>> 38eb43b0
            if (sz != std::streamsize (oss.str ().size ()))
            {
                return traits_type::eof ();
            }
        }

        if (c == traits_type::eof ())
        {
            std::stringstream oss;
            oss << std::hex << std::streamsize (0) << std::dec << "\r\n";
            oss << "\r\n";

<<<<<<< HEAD
            std::streamsize sz = _streambuf->sputn (oss.str ().c_str (), oss.str ().size ());
=======
            std::streamsize sz = _innerbuf->sputn (oss.str ().c_str (), oss.str ().size ());
>>>>>>> 38eb43b0
            if (sz != std::streamsize (oss.str ().size ()))
            {
                return traits_type::eof ();
            }

            return traits_type::not_eof (c);
        }

        setp (pbase (), pbase () + _chunksize);
    }

    return sputc (traits_type::to_char_type (c));
}

// =========================================================================
//   CLASS     : Chunkstreambuf
//   METHOD    : sync
// =========================================================================
Chunkstreambuf::int_type Chunkstreambuf::sync ()
{
    return overflow ();
}

// =========================================================================
//   CLASS     : Chunkstream
//   METHOD    : Chunkstream
// =========================================================================
Chunkstream::Chunkstream (std::iostream& stream, std::streamsize chunksize)
<<<<<<< HEAD
: _chunkbuf (*stream.rdbuf (), chunksize)
=======
: _chunkbuf (stream.rdbuf (), chunksize)
>>>>>>> 38eb43b0
{
    init (&_chunkbuf);
}

// =========================================================================
//   CLASS     : Chunkstream
//   METHOD    : Chunkstream
// =========================================================================
Chunkstream::Chunkstream (Chunkstream&& other)
: std::iostream (std::move (other)),
  _chunkbuf (std::move (other._chunkbuf))
{
    set_rdbuf (&_chunkbuf);
}

// =========================================================================
//   CLASS     : Chunkstream
//   METHOD    : operator=
// =========================================================================
Chunkstream& Chunkstream::operator=(Chunkstream&& other)
{
    std::iostream::operator= (std::move (other));
    _chunkbuf = std::move (other._chunkbuf);
    return *this;
}<|MERGE_RESOLUTION|>--- conflicted
+++ resolved
@@ -36,16 +36,10 @@
 //   CLASS     : Chunkstreambuf
 //   METHOD    : Chunkstreambuf
 // =========================================================================
-<<<<<<< HEAD
-Chunkstreambuf::Chunkstreambuf (std::streambuf& streambuf, std::streamsize chunksize)
-: Streambuf (streambuf, 2 * chunksize),
-  _chunksize (chunksize)
-=======
 Chunkstreambuf::Chunkstreambuf (std::streambuf* streambuf, std::streamsize chunksize, bool own)
 : StreambufDecorator (streambuf, own),
   _chunksize (chunksize),
   _buf (std::make_unique <char []> (2 * _chunksize))
->>>>>>> 38eb43b0
 {
 }
 
@@ -54,14 +48,9 @@
 //   METHOD    : Chunkstreambuf
 // =========================================================================
 Chunkstreambuf::Chunkstreambuf (Chunkstreambuf&& other)
-<<<<<<< HEAD
-: Streambuf (std::move (other)),
-  _chunksize (other._chunksize)
-=======
 : StreambufDecorator (std::move (other)),
   _chunksize (other._chunksize),
   _buf (std::move (other._buf))
->>>>>>> 38eb43b0
 {
 }
 
@@ -83,11 +72,7 @@
 // =========================================================================
 Chunkstreambuf::~Chunkstreambuf ()
 {
-<<<<<<< HEAD
-    if (_streambuf != nullptr)
-=======
     if (_innerbuf != nullptr)
->>>>>>> 38eb43b0
     {
         overflow ();
     }
@@ -108,11 +93,7 @@
     {
         std::string line;
 
-<<<<<<< HEAD
-        if (!join::getline (*_streambuf, line))
-=======
         if (!join::getline (*_innerbuf, line))
->>>>>>> 38eb43b0
         {
             return traits_type::eof ();
         }
@@ -139,21 +120,13 @@
             return traits_type::eof ();
         }
 
-<<<<<<< HEAD
-        std::streamsize sz = _streambuf->sgetn (eback (), chunksize);
-=======
         std::streamsize sz = _innerbuf->sgetn (eback (), chunksize);
->>>>>>> 38eb43b0
         if (sz != chunksize)
         {
             return traits_type::eof ();
         }
 
-<<<<<<< HEAD
-        if (!join::getline (*_streambuf, line))
-=======
         if (!join::getline (*_innerbuf, line))
->>>>>>> 38eb43b0
         {
             return traits_type::eof ();
         }
@@ -196,11 +169,7 @@
             oss.write (pbase (), pending);
             oss << "\r\n";
 
-<<<<<<< HEAD
-            std::streamsize sz = _streambuf->sputn (oss.str ().c_str (), oss.str ().size ());
-=======
             std::streamsize sz = _innerbuf->sputn (oss.str ().c_str (), oss.str ().size ());
->>>>>>> 38eb43b0
             if (sz != std::streamsize (oss.str ().size ()))
             {
                 return traits_type::eof ();
@@ -213,11 +182,7 @@
             oss << std::hex << std::streamsize (0) << std::dec << "\r\n";
             oss << "\r\n";
 
-<<<<<<< HEAD
-            std::streamsize sz = _streambuf->sputn (oss.str ().c_str (), oss.str ().size ());
-=======
             std::streamsize sz = _innerbuf->sputn (oss.str ().c_str (), oss.str ().size ());
->>>>>>> 38eb43b0
             if (sz != std::streamsize (oss.str ().size ()))
             {
                 return traits_type::eof ();
@@ -246,11 +211,7 @@
 //   METHOD    : Chunkstream
 // =========================================================================
 Chunkstream::Chunkstream (std::iostream& stream, std::streamsize chunksize)
-<<<<<<< HEAD
-: _chunkbuf (*stream.rdbuf (), chunksize)
-=======
 : _chunkbuf (stream.rdbuf (), chunksize)
->>>>>>> 38eb43b0
 {
     init (&_chunkbuf);
 }
