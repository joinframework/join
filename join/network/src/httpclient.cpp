--- conflicted
+++ resolved
@@ -262,15 +262,11 @@
         tmp.header ("User-Agent", "join/" JOIN_VERSION);
     }
 
-<<<<<<< HEAD
-    tmp.send (*this);
+    tmp.writeHeaders (*this);
     if (fail ())
     {
         return;
     }
-=======
-    tmp.writeHeaders (*this);
->>>>>>> b3c6b662
 
     flush ();
 }
