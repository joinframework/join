--- conflicted
+++ resolved
@@ -42,11 +42,7 @@
          * @param chunksize chunk size.
          * @param own is the decorator owning inner stream buffer.
          */
-<<<<<<< HEAD
-        Chunkstreambuf (std::streambuf& streambuf, std::streamsize chunksize = 2048);
-=======
         Chunkstreambuf (std::streambuf* streambuf, std::streamsize chunksize = 2048, bool own = false);
->>>>>>> 38eb43b0
 
         /**
          * @brief copy constructor.
