--- conflicted
+++ resolved
@@ -33,13 +33,8 @@
 //   CLASS     : Zstreambuf
 //   METHOD    : Zstreambuf
 // =========================================================================
-<<<<<<< HEAD
-Zstreambuf::Zstreambuf (std::streambuf& streambuf, int format)
-: Streambuf (streambuf, 4 * _bufsize),
-=======
 Zstreambuf::Zstreambuf (std::streambuf* streambuf, int format, bool own)
 : StreambufDecorator (streambuf, own),
->>>>>>> 38eb43b0
   _inflate (std::make_unique <z_stream> ()),
   _deflate (std::make_unique <z_stream> ()),
   _buf (std::make_unique <char []> (4 * _bufsize))
@@ -85,11 +80,7 @@
     }
     if (_deflate)
     {
-<<<<<<< HEAD
-        if (_streambuf)
-=======
         if (_innerbuf)
->>>>>>> 38eb43b0
         {
             overflow ();
         }
@@ -113,11 +104,7 @@
         if (_inflate->avail_in == 0)
         {
             _inflate->next_in = reinterpret_cast <uint8_t*> (eback () + _bufsize);
-<<<<<<< HEAD
-            _inflate->avail_in = _streambuf->sgetn (eback () + _bufsize, _bufsize);
-=======
             _inflate->avail_in = _innerbuf->sgetn (eback () + _bufsize, _bufsize);
->>>>>>> 38eb43b0
             if (_inflate->avail_in == 0)
             {
                 return traits_type::eof ();
@@ -173,11 +160,7 @@
             }
 
             std::streamsize deflated = _bufsize - _deflate->avail_out;
-<<<<<<< HEAD
-            std::streamsize nwrite = _streambuf->sputn (pbase () + _bufsize, deflated);
-=======
             std::streamsize nwrite = _innerbuf->sputn (pbase () + _bufsize, deflated);
->>>>>>> 38eb43b0
             if (nwrite != deflated)
             {
                 return traits_type::eof ();
@@ -211,11 +194,7 @@
 //   METHOD    : Zstream
 // =========================================================================
 Zstream::Zstream (std::iostream& stream, Format format)
-<<<<<<< HEAD
-: _zbuf (*stream.rdbuf (), format)
-=======
 : _zbuf (stream.rdbuf (), format)
->>>>>>> 38eb43b0
 {
     init (&_zbuf);
 }
