--- conflicted
+++ resolved
@@ -28,13 +28,8 @@
 // Libraries.
 #include <gtest/gtest.h>
 
-<<<<<<< HEAD
 // C++.
 #include <thread>
-=======
-// C.
-#include <unistd.h>
->>>>>>> d2a4b5fe
 
 using namespace std::chrono_literals;
 
@@ -87,18 +82,11 @@
  */
 TEST (Utils, benchmark)
 {
-<<<<<<< HEAD
-    auto elapsed = join::benchmark ([&] {
+    auto elapsed = join::benchmark ([]
+    {
         std::this_thread::sleep_for (10ms);
     });
-    ASSERT_GT (elapsed.count (), 0);
-=======
-    auto elapsed = join::benchmark ([]
-    {
-        usleep (20000);
-    });
-    ASSERT_GE (elapsed, 20ms);
->>>>>>> d2a4b5fe
+    ASSERT_GE (elapsed, 10ms);
 }
 
 /**
