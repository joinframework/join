--- conflicted
+++ resolved
@@ -45,11 +45,7 @@
          * @param format compressed data format.
          * @param own is the decorator owning inner stream buffer.
          */
-<<<<<<< HEAD
-        Zstreambuf (std::streambuf& streambuf, int format);
-=======
         Zstreambuf (std::streambuf* streambuf, int format, bool own = false);
->>>>>>> 38eb43b0
 
         /**
          * @brief copy constructor.
