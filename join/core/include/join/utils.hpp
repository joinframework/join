--- conflicted
+++ resolved
@@ -177,17 +177,10 @@
      * @return time elapsed in milliseconds.
      */
     template <class Func, class... Args>
-<<<<<<< HEAD
-    static std::chrono::milliseconds benchmark (Func&& function, Args&&... arguments)
-    {
-        auto beg = std::chrono::high_resolution_clock::now ();
-        function (std::forward <Args> (arguments)...);
-=======
     static std::chrono::milliseconds benchmark (Func&& func, Args&&... args)
     {
         auto beg = std::chrono::high_resolution_clock::now ();
         func (std::forward <Args> (args)...);
->>>>>>> d2a4b5fe
         auto end = std::chrono::high_resolution_clock::now ();
         return std::chrono::duration_cast <std::chrono::milliseconds> (end - beg);
     }
