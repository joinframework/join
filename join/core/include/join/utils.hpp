/**
 * MIT License
 *
 * Copyright (c) 2021 Mathieu Rabine
 *
 * Permission is hereby granted, free of charge, to any person obtaining a copy
 * of this software and associated documentation files (the "Software"), to deal
 * in the Software without restriction, including without limitation the rights
 * to use, copy, modify, merge, publish, distribute, sublicense, and/or sell
 * copies of the Software, and to permit persons to whom the Software is
 * furnished to do so, subject to the following conditions:
 *
 * The above copyright notice and this permission notice shall be included in all
 * copies or substantial portions of the Software.
 *
 * THE SOFTWARE IS PROVIDED "AS IS", WITHOUT WARRANTY OF ANY KIND, EXPRESS OR
 * IMPLIED, INCLUDING BUT NOT LIMITED TO THE WARRANTIES OF MERCHANTABILITY,
 * FITNESS FOR A PARTICULAR PURPOSE AND NONINFRINGEMENT. IN NO EVENT SHALL THE
 * AUTHORS OR COPYRIGHT HOLDERS BE LIABLE FOR ANY CLAIM, DAMAGES OR OTHER
 * LIABILITY, WHETHER IN AN ACTION OF CONTRACT, TORT OR OTHERWISE, ARISING FROM,
 * OUT OF OR IN CONNECTION WITH THE SOFTWARE OR THE USE OR OTHER DEALINGS IN THE
 * SOFTWARE.
 */

#ifndef __JOIN_UTILS_HPP__
#define __JOIN_UTILS_HPP__

// libjoin.
#include <join/error.hpp>

// C++.
#include <stdexcept>
#include <iostream>
#include <iomanip>
#include <chrono>
#include <random>
#include <limits>
#include <chrono>

// C.
#include <endian.h>
#include <cstdint>
#include <cstddef>
#include <cstring>

#define OUT_ENUM(a) case a : return #a

namespace join
{
    namespace details
    {
        template <typename Type, size_t sz>
        struct _byteswap
        {
            __inline__ Type operator() (Type val)
            {
                throw std::out_of_range ("data size");
            }
        };

        template <typename Type>
        struct _byteswap <Type, 1>
        {
            __inline__ Type operator() (Type val)
            {
                return val;
            }
        };

        template <typename Type>
        struct _byteswap <Type, 2>
        {
            __inline__ Type operator() (Type val)
            {
                if (BYTE_ORDER == LITTLE_ENDIAN)
                {
                    return (val >> 8) | (val << 8);
                }
                return val;
            }
        };

        template <typename Type>
        struct _byteswap <Type, 4>
        {
            __inline__ Type operator() (Type val)
            {
                if (BYTE_ORDER == LITTLE_ENDIAN)
                {
                    return ((val & 0xff000000) >> 24) |
                           ((val & 0x00ff0000) >> 8 ) |
                           ((val & 0x0000ff00) << 8 ) |
                           ((val & 0x000000ff) << 24);
                }
                return val;
            }
        };

        template <typename Type>
        struct _byteswap <Type, 8>
        {
            __inline__ Type operator() (Type val)
            {
                if (BYTE_ORDER == LITTLE_ENDIAN)
                {
                    return ((val & 0xff00000000000000ull) >> 56) |
                           ((val & 0x00ff000000000000ull) >> 40) |
                           ((val & 0x0000ff0000000000ull) >> 24) |
                           ((val & 0x000000ff00000000ull) >> 8 ) |
                           ((val & 0x00000000ff000000ull) << 8 ) |
                           ((val & 0x0000000000ff0000ull) << 24) |
                           ((val & 0x000000000000ff00ull) << 40) |
                           ((val & 0x00000000000000ffull) << 56);
                }
                return val;
            }
        };

        template <>
        struct _byteswap <float, 4>
        {
            __inline__ float operator() (float val)
            {
                if (BYTE_ORDER == LITTLE_ENDIAN)
                {
                    union { float f; uint32_t i; } tmp; tmp.f = val;
                    tmp.i = _byteswap <uint32_t, sizeof (uint32_t)> ()(tmp.i);
                    return tmp.f;
                }
                return val;
            }
        };

        template<>
        struct _byteswap <double, 8>
        {
            __inline__ double operator() (double val)
            {
                if (BYTE_ORDER == LITTLE_ENDIAN)
                {
                    union { double f; uint64_t i; } tmp; tmp.f = val;
                    tmp.i = _byteswap <uint64_t, sizeof (uint64_t)> ()(tmp.i);
                    return tmp.f;
                }
                return val;
            }
        };

        template <class Type>
        struct _swap
        {
            __inline__ Type operator() (Type val)
            {
                return _byteswap <Type, sizeof (Type)> ()(val);
            }
        };

        struct lessNoCase
        {
            bool operator () (const std::string& a, const std::string& b) const noexcept
            {
                return ::strcasecmp (a.c_str (), b.c_str ()) < 0;
            }
        };
    }

    /**
     * @brief swaps byte orders.
     * @param val value to swap.
     * @return the swapped value.
     */
    template <class Type>
    __inline__ Type& swap (Type& val)
    {
        val = details::_swap <Type> ()(val);
        return val;
    }

    /**
     * @brief case insensitive string comparison.
     * @param a string to compare.
     * @param b string to compare to.
     * @return true if equals, false otharwise.
     */
    __inline__ bool compareNoCase (const std::string& a, const std::string& b)
    {
        return ((a.size () == b.size ()) && 
            std::equal (a.begin (), a.end (), b.begin (), [] (char c1, char c2) {return std::toupper (c1) == std::toupper (c2);}));
    }

    /**
     * @brief trim left.
     * @param s string to trim.
     * @return trimed string.
     */
    __inline__ std::string& trimLeft (std::string& s)
    {
        return s.erase (0, s.find_first_not_of ("\f\t\v\r\n "));
    }

    /**
     * @brief trim right.
     * @param s string to trim.
     * @return trimed string.
     */
    __inline__ std::string& trimRight (std::string& s)
    {
        return s.erase (s.find_last_not_of (" \f\t\v\r\n") + 1);
    }

    /**
     * @brief trim.
     * @param s string to trim.
     * @return trimed string.
     */
    __inline__ std::string& trim (std::string& s)
    {
        return trimLeft (trimRight (s));
    }

    /**
     * @brief replace all occurrences of a substring.
     * @param str string to scan.
     * @param toReplace string to replace.
     * @param by string to put instead of the "toReplace" substring.
     * @return a reference to the string.
     */
    __inline__ std::string& replaceAll (std::string& str, const std::string &toReplace, const std::string &by)
    {
        size_t pos = 0;

        while ((pos = str.find (toReplace, pos)) != std::string::npos)
        {
            str.replace (pos, toReplace.length (), by);
            pos += by.length ();
        }

        return str;
    }

    /**
<<<<<<< HEAD
     * @brief read line (delimiter "\r\n").
     * @param in input stream buffer.
=======
     * @brief split a string using a delimiter.
     * @param in string to split.
     * @param delim delimiter.
     * @return list of tokens.
     */
    __inline__ std::vector <std::string> split (const std::string& in, const std::string& delim)
    {
        std::vector <std::string> tokens;
        if (in.size ())
        {
            size_t beg = 0, end = in.find (delim);
            size_t sz = delim.size();
            while (end != std::string::npos)
            {
                tokens.push_back (in.substr (beg, end - beg));
                beg = end + sz;
                end = in.find (delim, beg);
            }
            tokens.push_back (in.substr (beg));
        }
        return tokens;
    }

    /**
     * @brief split a string in reverse order using a delimiter.
     * @param in string to split.
     * @param delim delimiter.
     * @return list of tokens.
     */
    __inline__ std::vector <std::string> rsplit (const std::string& in, const std::string& delim)
    {
        std::vector <std::string> tokens;
        if (in.size ())
        {
            size_t beg = in.rfind (delim), end = std::string::npos;
            size_t sz = delim.size();
            while (beg != std::string::npos)
            {
                tokens.push_back (in.substr (beg + sz, end - beg - sz));
                end = beg;
                beg = in.rfind (delim, end - sz);
            }
            tokens.push_back (in.substr (0, end));
        }
        return tokens;
    }

    /**
     * @brief read HTTP line (delimiter "\r\n").
     * @param in input stream.
>>>>>>> d3af1877
     * @param line line read.
     * @param max max characters to read.
     * @return true on success, false on error.
     */
    __inline__ bool getline (std::streambuf& in, std::string& line, std::streamsize max = 1024)
    {
        line.clear ();

        while (max--)
        {
            char ch = in.sbumpc ();

            if (ch == std::char_traits <char>::eof ())
            {
                return false;
            }

            if (ch == '\r')
            {
                continue;
            }

            if (ch == '\n')
            {
                return true;
            }

            line.push_back (ch);
        }

        join::lastError = make_error_code (Errc::MessageTooLong);

        return false;
    }

    /**
     * @brief read line (delimiter "\r\n").
     * @param in input stream.
     * @param line line read.
     * @param max max characters to read.
     * @return true on success, false on error.
     */
    __inline__ bool getline (std::istream& in, std::string& line, std::streamsize max = 1024)
    {
        if (!getline (*in.rdbuf (), line, max))
        {
            in.setstate (std::ios_base::failbit);
            return false;
        }
        return true;
    }

    /**
     * @brief dump data to standard output stream.
     * @param data data to dump.
     * @param size number of data bytes.
     */
    __inline__ void dump (const void* data, unsigned long size, std::ostream& out = std::cout)
    {
        const uint8_t *buf = reinterpret_cast <const uint8_t *> (data);

        for (int i = 0; i < int (size); i += 16)
        {
            out << std::hex << std::uppercase << std::setw (8);
            out << std::setfill ('0') << i << std::dec << ":";

            for (int j = 0; j < 16; ++j)
            {
                if (j % 4 == 0)
                    out << std::dec << " ";

                if (i + j < int (size))
                {
                    out << std::hex << std::uppercase << std::setw (2);
                    out << std::setfill ('0') << static_cast <int> (buf[i + j]);
                }
                else
                    out << std::dec << "  ";
            }

            out << std::dec << " ";

            for (int j = 0; j < 16; ++j)
            {
                if (i + j < int (size))
                {
                    if (isprint (buf[i + j]))
                        out << buf[i + j];
                    else
                        out << ".";
                }
            }

            out << std::endl;
        }

        out << std::endl;
    }

    /**
     * @brief create a random number.
     * @return random number.
     */
    template <typename Type>
    std::enable_if_t <std::numeric_limits <Type>::is_integer, Type>
    randomize ()
    {
        std::random_device rnd;
        std::uniform_int_distribution <Type> dist {};
        return dist (rnd);
    }

    /**
     * @brief benchmark function call.
     * @param function function to benchmark.
     * @param arguments function arguments.
     * @return time elapsed in milliseconds.
     */
    template <class Func, class... Args>
    std::chrono::milliseconds benchmark (Func&& func, Args&&... args)
    {
        auto beg = std::chrono::high_resolution_clock::now ();
        func (std::forward <Args> (args)...);
        auto end = std::chrono::high_resolution_clock::now ();
        return std::chrono::duration_cast <std::chrono::milliseconds> (end - beg);
    }
}

#endif<|MERGE_RESOLUTION|>--- conflicted
+++ resolved
@@ -239,10 +239,6 @@
     }
 
     /**
-<<<<<<< HEAD
-     * @brief read line (delimiter "\r\n").
-     * @param in input stream buffer.
-=======
      * @brief split a string using a delimiter.
      * @param in string to split.
      * @param delim delimiter.
@@ -291,9 +287,8 @@
     }
 
     /**
-     * @brief read HTTP line (delimiter "\r\n").
-     * @param in input stream.
->>>>>>> d3af1877
+     * @brief read line (delimiter "\r\n").
+     * @param in input stream buffer.
      * @param line line read.
      * @param max max characters to read.
      * @return true on success, false on error.
